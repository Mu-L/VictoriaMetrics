--- conflicted
+++ resolved
@@ -62,14 +62,8 @@
 	github.com/pkg/errors v0.9.1 // indirect
 	github.com/prometheus/client_golang v1.12.2 // indirect
 	github.com/prometheus/client_model v0.2.0 // indirect
-<<<<<<< HEAD
-	github.com/prometheus/procfs v0.7.3 // indirect
-	github.com/rivo/uniseg v0.2.0 // indirect
-=======
-	github.com/prometheus/common v0.37.0 // indirect
 	github.com/prometheus/procfs v0.8.0 // indirect
 	github.com/rivo/uniseg v0.3.1 // indirect
->>>>>>> 75c71706
 	github.com/russross/blackfriday/v2 v2.1.0 // indirect
 	github.com/valyala/bytebufferpool v1.0.0 // indirect
 	github.com/valyala/histogram v1.2.0 // indirect
