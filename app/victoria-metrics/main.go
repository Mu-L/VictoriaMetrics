package main

import (
	"flag"
	"fmt"
	"net/http"
	"os"
	"time"

	"github.com/VictoriaMetrics/VictoriaMetrics/app/vminsert"
	"github.com/VictoriaMetrics/VictoriaMetrics/app/vmselect"
	"github.com/VictoriaMetrics/VictoriaMetrics/app/vmselect/promql"
	"github.com/VictoriaMetrics/VictoriaMetrics/app/vmstorage"
	"github.com/VictoriaMetrics/VictoriaMetrics/lib/buildinfo"
	"github.com/VictoriaMetrics/VictoriaMetrics/lib/envflag"
	"github.com/VictoriaMetrics/VictoriaMetrics/lib/flagutil"
	"github.com/VictoriaMetrics/VictoriaMetrics/lib/fs"
	"github.com/VictoriaMetrics/VictoriaMetrics/lib/httpserver"
	"github.com/VictoriaMetrics/VictoriaMetrics/lib/logger"
	"github.com/VictoriaMetrics/VictoriaMetrics/lib/procutil"
	"github.com/VictoriaMetrics/VictoriaMetrics/lib/promscrape"
	"github.com/VictoriaMetrics/VictoriaMetrics/lib/storage"
)

var (
	httpListenAddr    = flag.String("httpListenAddr", ":8428", "TCP address to listen for http connections")
	minScrapeInterval = flag.Duration("dedup.minScrapeInterval", 0, "Remove superflouos samples from time series if they are located closer to each other than this duration. "+
		"This may be useful for reducing overhead when multiple identically configured Prometheus instances write data to the same VictoriaMetrics. "+
		"Deduplication is disabled if the -dedup.minScrapeInterval is 0")
	dryRun = flag.Bool("dryRun", false, "Whether to check only -promscrape.config and then exit. "+
		"Unknown config entries are allowed in -promscrape.config by default. This can be changed with -promscrape.config.strictParse")
)

// custom api help links [["/api","doc"]] without http.pathPrefix.
var customAPIPathList = [][]string{
	{"/graph/explore", "explore metrics grafana page"},
	{"/graph/d/prometheus-advanced/advanced-data-exploration", "PMM grafana dashboard"},
}

func main() {
	// Write flags and help message to stdout, since it is easier to grep or pipe.
	flag.CommandLine.SetOutput(os.Stdout)
	flag.Usage = usage
	envflag.Parse()
	buildinfo.Init()
	logger.Init()

	if promscrape.IsDryRun() {
		*dryRun = true
	}
	if *dryRun {
		if err := promscrape.CheckConfig(); err != nil {
			logger.Fatalf("error when checking -promscrape.config: %s", err)
		}
		logger.Infof("-promscrape.config is ok; exitting with 0 status code")
		return
	}

	logger.Infof("starting VictoriaMetrics at %q...", *httpListenAddr)
	startTime := time.Now()
	storage.SetMinScrapeIntervalForDeduplication(*minScrapeInterval)
	vmstorage.Init(promql.ResetRollupResultCacheIfNeeded)
	vmselect.Init()
	vminsert.Init()
	startSelfScraper()

	go httpserver.Serve(*httpListenAddr, requestHandler)
	logger.Infof("started VictoriaMetrics in %.3f seconds", time.Since(startTime).Seconds())

	sig := procutil.WaitForSigterm()
	logger.Infof("received signal %s", sig)

	stopSelfScraper()

	logger.Infof("gracefully shutting down webservice at %q", *httpListenAddr)
	startTime = time.Now()
	if err := httpserver.Stop(*httpListenAddr); err != nil {
		logger.Fatalf("cannot stop the webservice: %s", err)
	}
	vminsert.Stop()
	logger.Infof("successfully shut down the webservice in %.3f seconds", time.Since(startTime).Seconds())

	vmstorage.Stop()
	vmselect.Stop()

	fs.MustStopDirRemover()

	logger.Infof("the VictoriaMetrics has been stopped in %.3f seconds", time.Since(startTime).Seconds())
}

func requestHandler(w http.ResponseWriter, r *http.Request) bool {
	if r.URL.Path == "/" {
		if r.Method != "GET" {
			return false
		}
		fmt.Fprintf(w, "<h2>Single-node VictoriaMetrics</h2></br>")
		fmt.Fprintf(w, "See docs at <a href='https://docs.victoriametrics.com/'>https://docs.victoriametrics.com/</a></br>")
		fmt.Fprintf(w, "Useful endpoints:</br>")
		httpserver.WriteAPIHelp(w, [][2]string{
			{"/targets", "discovered targets list"},
			{"/api/v1/targets", "advanced information about discovered targets in JSON format"},
			{"/metrics", "available service metrics"},
			{"/api/v1/status/tsdb", "tsdb status page"},
			{"/api/v1/status/top_queries", "top queries"},
			{"/api/v1/status/active_queries", "active queries"},
		})
		return true
	}
	if vminsert.RequestHandler(w, r) {
		return true
	}
	if vmselect.RequestHandler(w, r) {
		return true
	}
	if vmstorage.RequestHandler(w, r) {
		return true
	}
	return false
}

<<<<<<< HEAD
func writeAPIHelp(w io.Writer, pathList [][]string) {
	pathPrefix := httpserver.GetPathPrefix()
	for _, p := range pathList {
		p, doc := p[0], p[1]
		p = path.Join(pathPrefix, p)
		fmt.Fprintf(w, "<a href='%s'>%q</a> - %s<br/>", p, p, doc)
	}
	for _, p := range customAPIPathList {
		p, doc := p[0], p[1]
		fmt.Fprintf(w, "<a href='%s'>%q</a> - %s<br/>", p, p, doc)
	}
}

=======
>>>>>>> afca7b43
func usage() {
	const s = `
victoria-metrics is a time series database and monitoring solution.

See the docs at https://docs.victoriametrics.com/
`
	flagutil.Usage(s)
}<|MERGE_RESOLUTION|>--- conflicted
+++ resolved
@@ -104,6 +104,10 @@
 			{"/api/v1/status/top_queries", "top queries"},
 			{"/api/v1/status/active_queries", "active queries"},
 		})
+		for _, p := range customAPIPathList {
+			p, doc := p[0], p[1]
+			fmt.Fprintf(w, "<a href=%q>%s</a> - %s<br/>", p, p, doc)
+		}
 		return true
 	}
 	if vminsert.RequestHandler(w, r) {
@@ -118,22 +122,6 @@
 	return false
 }
 
-<<<<<<< HEAD
-func writeAPIHelp(w io.Writer, pathList [][]string) {
-	pathPrefix := httpserver.GetPathPrefix()
-	for _, p := range pathList {
-		p, doc := p[0], p[1]
-		p = path.Join(pathPrefix, p)
-		fmt.Fprintf(w, "<a href='%s'>%q</a> - %s<br/>", p, p, doc)
-	}
-	for _, p := range customAPIPathList {
-		p, doc := p[0], p[1]
-		fmt.Fprintf(w, "<a href='%s'>%q</a> - %s<br/>", p, p, doc)
-	}
-}
-
-=======
->>>>>>> afca7b43
 func usage() {
 	const s = `
 victoria-metrics is a time series database and monitoring solution.
