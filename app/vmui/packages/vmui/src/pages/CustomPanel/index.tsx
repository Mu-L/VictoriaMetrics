--- conflicted
+++ resolved
@@ -165,11 +165,8 @@
             yaxis={yaxis}
             setYaxisLimits={setYaxisLimits}
             setPeriod={setPeriod}
-<<<<<<< HEAD
+            height={isMobile ? window.innerHeight * 0.5 : 500}
             isHistogram={isHistogram}
-=======
-            height={isMobile ? window.innerHeight * 0.5 : 500}
->>>>>>> bcbf7322
           />
         )}
         {liveData && (displayType === "code") && (
