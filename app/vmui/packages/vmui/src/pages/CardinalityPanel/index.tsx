--- conflicted
+++ resolved
@@ -16,12 +16,8 @@
 const spinnerMessage = `Please wait while cardinality stats is calculated. 
                         This may take some time if the db contains big number of time series.`;
 
-<<<<<<< HEAD
 const CardinalityPanel: FC = () => {
-=======
-const Index: FC = () => {
   const { isMobile } = useDeviceDetect();
->>>>>>> c87c7d1e
   const { topN, match, date, focusLabel } = useCardinalityState();
   const cardinalityDispatch = useCardinalityDispatch();
   useSetQueryParams();
