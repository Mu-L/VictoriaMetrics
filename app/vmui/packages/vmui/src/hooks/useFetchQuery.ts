import { useCallback, useEffect, useMemo, useState } from "preact/compat";
import { getQueryRangeUrl, getQueryUrl } from "../api/query-range";
import { useAppState } from "../state/common/StateContext";
import { InstantMetricResult, MetricBase, MetricResult } from "../api/types";
import { isValidHttpUrl } from "../utils/url";
import { ErrorTypes, SeriesLimits } from "../types";
import debounce from "lodash.debounce";
import { DisplayType } from "../pages/CustomPanel/DisplayTypeSwitch";
import Trace from "../components/TraceQuery/Trace";
import { useQueryState } from "../state/query/QueryStateContext";
import { useTimeState } from "../state/time/TimeStateContext";
import { useCustomPanelState } from "../state/customPanel/CustomPanelStateContext";
import { isHistogramData } from "../utils/metric";

interface FetchQueryParams {
  predefinedQuery?: string[]
  visible: boolean
  display?: DisplayType,
  customStep: string,
  hideQuery?: number[]
  showAllSeries?: boolean
}

interface FetchQueryReturn {
  fetchUrl?: string[],
  isLoading: boolean,
  graphData?: MetricResult[],
  liveData?: InstantMetricResult[],
  error?: ErrorTypes | string,
  queryErrors: (ErrorTypes | string)[],
  warning?: string,
  traces?: Trace[],
  isHistogram: boolean,
}

interface FetchDataParams {
  fetchUrl: string[],
  fetchQueue: AbortController[],
  displayType: DisplayType,
  query: string[],
  stateSeriesLimits: SeriesLimits,
  showAllSeries?: boolean,
  hideQuery?: number[]
}

export const useFetchQuery = ({
  predefinedQuery,
  visible,
  display,
  customStep,
  hideQuery,
  showAllSeries
}: FetchQueryParams): FetchQueryReturn => {
  const { query } = useQueryState();
  const { period } = useTimeState();
  const { displayType, nocache, isTracingEnabled, seriesLimits: stateSeriesLimits } = useCustomPanelState();
  const { serverUrl } = useAppState();

  const [isLoading, setIsLoading] = useState(false);
  const [graphData, setGraphData] = useState<MetricResult[]>();
  const [liveData, setLiveData] = useState<InstantMetricResult[]>();
  const [traces, setTraces] = useState<Trace[]>();
  const [error, setError] = useState<ErrorTypes | string>();
  const [queryErrors, setQueryErrors] = useState<(ErrorTypes | string)[]>([]);
  const [warning, setWarning] = useState<string>();
  const [fetchQueue, setFetchQueue] = useState<AbortController[]>([]);
  const [isHistogram, setIsHistogram] = useState(false);

  const fetchData = async ({
    fetchUrl,
    fetchQueue,
    displayType,
    query,
    stateSeriesLimits,
    showAllSeries,
    hideQuery,
  }: FetchDataParams) => {
    const controller = new AbortController();
    setFetchQueue([...fetchQueue, controller]);
    try {
      const isDisplayChart = displayType === "chart";
      const seriesLimit = showAllSeries ? Infinity : stateSeriesLimits[displayType];
      const tempData: MetricBase[] = [];
      const tempTraces: Trace[] = [];
      let counter = 1;
      let totalLength = 0;

      for await (const url of fetchUrl) {

        const isHideQuery = hideQuery?.includes(counter - 1);
        if (isHideQuery) {
          counter++;
          continue;
        }

        const response = await fetch(url, { signal: controller.signal });
        const resp = await response.json();

        if (response.ok) {
          setQueryErrors(prev => [...prev, ""]);

          if (resp.trace) {
            const trace = new Trace(resp.trace, query[counter - 1]);
            tempTraces.push(trace);
          }

          const freeTempSize = seriesLimit - tempData.length;
          resp.data.result.slice(0, freeTempSize).forEach((d: MetricBase) => {
            d.group = counter;
            tempData.push(d);
          });

          totalLength += resp.data.result.length;
        } else {
          tempData.push({ metric: {}, values: [], group: counter } as MetricBase);
          setQueryErrors(prev => [...prev, `${resp.errorType}\r\n${resp?.error}`]);
        }
        counter++;
      }

      const limitText = `Showing ${seriesLimit} series out of ${totalLength} series due to performance reasons. Please narrow down the query, so it returns less series`;
      setWarning(totalLength > seriesLimit ? limitText : "");

      setIsHistogram(isDisplayChart && isHistogramData(tempData));
      isDisplayChart ? setGraphData(tempData as MetricResult[]) : setLiveData(tempData as InstantMetricResult[]);
      setTraces(tempTraces);
    } catch (e) {
      if (e instanceof Error && e.name !== "AbortError") {
        setError(`${e.name}: ${e.message}`);
      }
    }
    setIsLoading(false);
  };

  const throttledFetchData = useCallback(debounce(fetchData, 300), []);

  const fetchUrl = useMemo(() => {
    setError("");
    setQueryErrors([]);
    const expr = predefinedQuery ?? query;
    const displayChart = (display || displayType) === "chart";
    if (!period) return;
    if (!serverUrl) {
      setError(ErrorTypes.emptyServer);
    } else if (expr.every(q => !q.trim())) {
      setQueryErrors(expr.map(() => ErrorTypes.validQuery));
    } else if (isValidHttpUrl(serverUrl)) {
      const updatedPeriod = { ...period };
      updatedPeriod.step = customStep;
      return expr.map(q => displayChart
        ? getQueryRangeUrl(serverUrl, q, updatedPeriod, nocache, isTracingEnabled)
        : getQueryUrl(serverUrl, q, updatedPeriod, isTracingEnabled));
    } else {
      setError(ErrorTypes.validServer);
    }
  },
  [serverUrl, period, displayType, customStep, hideQuery]);

  const [prevUrl, setPrevUrl] = useState<string[]>([]);

  useEffect(() => {
    const isLazyPredefined = (fetchUrl === prevUrl && !!predefinedQuery);
    if (!visible || !fetchUrl?.length || isLazyPredefined) return;
    setIsLoading(true);
    const expr = predefinedQuery ?? query;
    throttledFetchData({
      fetchUrl,
      fetchQueue,
      displayType: display || displayType,
      query: expr,
      stateSeriesLimits,
      showAllSeries,
      hideQuery,
    });
    setPrevUrl(fetchUrl);
  }, [fetchUrl, visible, stateSeriesLimits, showAllSeries]);

  useEffect(() => {
    const fetchPast = fetchQueue.slice(0, -1);
    if (!fetchPast.length) return;
    fetchPast.map(f => f.abort());
    setFetchQueue(fetchQueue.filter(f => !f.signal.aborted));
  }, [fetchQueue]);

<<<<<<< HEAD
  return { fetchUrl, isLoading, graphData, liveData, error, warning, traces, isHistogram };
=======
  return { fetchUrl, isLoading, graphData, liveData, error, queryErrors, warning, traces };
>>>>>>> 023c6596
};<|MERGE_RESOLUTION|>--- conflicted
+++ resolved
@@ -182,9 +182,5 @@
     setFetchQueue(fetchQueue.filter(f => !f.signal.aborted));
   }, [fetchQueue]);
 
-<<<<<<< HEAD
-  return { fetchUrl, isLoading, graphData, liveData, error, warning, traces, isHistogram };
-=======
-  return { fetchUrl, isLoading, graphData, liveData, error, queryErrors, warning, traces };
->>>>>>> 023c6596
+  return { fetchUrl, isLoading, graphData, liveData, error, queryErrors, warning, traces, isHistogram };
 };