package netstorage

import (
	"container/heap"
	"errors"
	"flag"
	"fmt"
	"runtime"
	"sort"
	"sync"
	"sync/atomic"

	"github.com/VictoriaMetrics/VictoriaMetrics/app/vmselect/searchutils"
	"github.com/VictoriaMetrics/VictoriaMetrics/app/vmstorage"
	"github.com/VictoriaMetrics/VictoriaMetrics/app/vmstorage/promdb"
	"github.com/VictoriaMetrics/VictoriaMetrics/lib/bytesutil"
	"github.com/VictoriaMetrics/VictoriaMetrics/lib/fasttime"
	"github.com/VictoriaMetrics/VictoriaMetrics/lib/logger"
	"github.com/VictoriaMetrics/VictoriaMetrics/lib/storage"
	"github.com/VictoriaMetrics/metrics"
)

var (
	maxTagKeysPerSearch          = flag.Int("search.maxTagKeys", 100e3, "The maximum number of tag keys returned from /api/v1/labels")
	maxTagValuesPerSearch        = flag.Int("search.maxTagValues", 100e3, "The maximum number of tag values returned from /api/v1/label/<label_name>/values")
	maxTagValueSuffixesPerSearch = flag.Int("search.maxTagValueSuffixesPerSearch", 100e3, "The maximum number of tag value suffixes returned from /metrics/find")
	maxMetricsPerSearch          = flag.Int("search.maxUniqueTimeseries", 300e3, "The maximum number of unique time series each search can scan")
)

// Result is a single timeseries result.
//
// ProcessSearchQuery returns Result slice.
type Result struct {
	// The name of the metric.
	MetricName storage.MetricName

	// Values are sorted by Timestamps.
	Values     []float64
	Timestamps []int64

	// Marshaled MetricName. Used only for results sorting
	// in app/vmselect/promql
	MetricNameMarshaled []byte
}

func (r *Result) reset() {
	r.MetricName.Reset()
	r.Values = r.Values[:0]
	r.Timestamps = r.Timestamps[:0]
	r.MetricNameMarshaled = r.MetricNameMarshaled[:0]
}

// Results holds results returned from ProcessSearchQuery.
type Results struct {
	tr        storage.TimeRange
	fetchData bool
	deadline  searchutils.Deadline

	packedTimeseries []packedTimeseries
	sr               *storage.Search
	tbf              *tmpBlocksFile
}

// Len returns the number of results in rss.
func (rss *Results) Len() int {
	return len(rss.packedTimeseries)
}

// Cancel cancels rss work.
func (rss *Results) Cancel() {
	rss.mustClose()
}

func (rss *Results) mustClose() {
	putStorageSearch(rss.sr)
	rss.sr = nil
	putTmpBlocksFile(rss.tbf)
	rss.tbf = nil
}

var timeseriesWorkCh = make(chan *timeseriesWork, gomaxprocs*16)

type timeseriesWork struct {
	mustStop uint64
	rss      *Results
	pts      *packedTimeseries
	f        func(rs *Result, workerID uint) error
	doneCh   chan error

	rowsProcessed int
}

func init() {
	for i := 0; i < gomaxprocs; i++ {
		go timeseriesWorker(uint(i))
	}
}

func timeseriesWorker(workerID uint) {
	var rs Result
	var rsLastResetTime uint64
	for tsw := range timeseriesWorkCh {
		rss := tsw.rss
		if rss.deadline.Exceeded() {
			tsw.doneCh <- fmt.Errorf("timeout exceeded during query execution: %s", rss.deadline.String())
			continue
		}
		if atomic.LoadUint64(&tsw.mustStop) != 0 {
			tsw.doneCh <- nil
			continue
		}
		if err := tsw.pts.Unpack(&rs, rss.tbf, rss.tr, rss.fetchData); err != nil {
			tsw.doneCh <- fmt.Errorf("error during time series unpacking: %w", err)
			continue
		}
		if len(rs.Timestamps) > 0 || !rss.fetchData {
			if err := tsw.f(&rs, workerID); err != nil {
				tsw.doneCh <- err
				continue
			}
		}
		tsw.rowsProcessed = len(rs.Values)
		tsw.doneCh <- nil
		currentTime := fasttime.UnixTimestamp()
		if cap(rs.Values) > 1024*1024 && 4*len(rs.Values) < cap(rs.Values) && currentTime-rsLastResetTime > 10 {
			// Reset rs in order to preseve memory usage after processing big time series with millions of rows.
			rs = Result{}
			rsLastResetTime = currentTime
		}
	}
}

// RunParallel runs f in parallel for all the results from rss.
//
// f shouldn't hold references to rs after returning.
// workerID is the id of the worker goroutine that calls f.
// Data processing is immediately stopped if f returns non-nil error.
//
// rss becomes unusable after the call to RunParallel.
func (rss *Results) RunParallel(f func(rs *Result, workerID uint) error) error {
	defer rss.mustClose()

	// Feed workers with work.
	tsws := make([]*timeseriesWork, len(rss.packedTimeseries))
	for i := range rss.packedTimeseries {
		tsw := &timeseriesWork{
			rss:    rss,
			pts:    &rss.packedTimeseries[i],
			f:      f,
			doneCh: make(chan error, 1),
		}
		timeseriesWorkCh <- tsw
		tsws[i] = tsw
	}
	seriesProcessedTotal := len(rss.packedTimeseries)
	rss.packedTimeseries = rss.packedTimeseries[:0]

	// Wait until work is complete.
	var firstErr error
	rowsProcessedTotal := 0
	for _, tsw := range tsws {
		if err := <-tsw.doneCh; err != nil && firstErr == nil {
			// Return just the first error, since other errors
			// are likely duplicate the first error.
			firstErr = err
			// Notify all the the tsws that they shouldn't be executed.
			for _, tsw := range tsws {
				atomic.StoreUint64(&tsw.mustStop, 1)
			}
		}
		rowsProcessedTotal += tsw.rowsProcessed
	}

	perQueryRowsProcessed.Update(float64(rowsProcessedTotal))
	perQuerySeriesProcessed.Update(float64(seriesProcessedTotal))
	return firstErr
}

var perQueryRowsProcessed = metrics.NewHistogram(`vm_per_query_rows_processed_count`)
var perQuerySeriesProcessed = metrics.NewHistogram(`vm_per_query_series_processed_count`)

var gomaxprocs = runtime.GOMAXPROCS(-1)

type packedTimeseries struct {
	metricName string
<<<<<<< HEAD
	brs        []storage.BlockRef
	pd         *promData
}

type promData struct {
	values     []float64
	timestamps []int64
=======
	brs        []blockRef
>>>>>>> b2042a1c
}

var unpackWorkCh = make(chan *unpackWork, gomaxprocs*128)

type unpackWorkItem struct {
	br blockRef
	tr storage.TimeRange
}

type unpackWork struct {
	tbf    *tmpBlocksFile
	ws     []unpackWorkItem
	sbs    []*sortBlock
	doneCh chan error
}

func (upw *unpackWork) reset() {
	upw.tbf = nil
	ws := upw.ws
	for i := range ws {
		w := &ws[i]
		w.br = blockRef{}
		w.tr = storage.TimeRange{}
	}
	upw.ws = upw.ws[:0]
	sbs := upw.sbs
	for i := range sbs {
		sbs[i] = nil
	}
	upw.sbs = upw.sbs[:0]
	if n := len(upw.doneCh); n > 0 {
		logger.Panicf("BUG: upw.doneCh must be empty; it contains %d items now", n)
	}
}

func (upw *unpackWork) unpack(tmpBlock *storage.Block) {
	for _, w := range upw.ws {
		sb := getSortBlock()
		if err := sb.unpackFrom(tmpBlock, upw.tbf, w.br, w.tr); err != nil {
			putSortBlock(sb)
			upw.doneCh <- fmt.Errorf("cannot unpack block: %w", err)
			return
		}
		upw.sbs = append(upw.sbs, sb)
	}
	upw.doneCh <- nil
}

func getUnpackWork() *unpackWork {
	v := unpackWorkPool.Get()
	if v != nil {
		return v.(*unpackWork)
	}
	return &unpackWork{
		doneCh: make(chan error, 1),
	}
}

func putUnpackWork(upw *unpackWork) {
	upw.reset()
	unpackWorkPool.Put(upw)
}

var unpackWorkPool sync.Pool

func init() {
	for i := 0; i < gomaxprocs; i++ {
		go unpackWorker()
	}
}

func unpackWorker() {
	var tmpBlock storage.Block
	for upw := range unpackWorkCh {
		upw.unpack(&tmpBlock)
	}
}

// unpackBatchSize is the maximum number of blocks that may be unpacked at once by a single goroutine.
//
// This batch is needed in order to reduce contention for upackWorkCh in multi-CPU system.
var unpackBatchSize = 8 * runtime.GOMAXPROCS(-1)

// Unpack unpacks pts to dst.
func (pts *packedTimeseries) Unpack(dst *Result, tbf *tmpBlocksFile, tr storage.TimeRange, fetchData bool) error {
	dst.reset()
	if err := dst.MetricName.Unmarshal(bytesutil.ToUnsafeBytes(pts.metricName)); err != nil {
		return fmt.Errorf("cannot unmarshal metricName %q: %w", pts.metricName, err)
	}
	if !fetchData {
		// Do not spend resources on data reading and unpacking.
		return nil
	}

	// Feed workers with work
	brsLen := len(pts.brs)
	upws := make([]*unpackWork, 0, 1+brsLen/unpackBatchSize)
	upw := getUnpackWork()
	upw.tbf = tbf
	for _, br := range pts.brs {
		if len(upw.ws) >= unpackBatchSize {
			unpackWorkCh <- upw
			upws = append(upws, upw)
			upw = getUnpackWork()
			upw.tbf = tbf
		}
		upw.ws = append(upw.ws, unpackWorkItem{
			br: br,
			tr: tr,
		})
	}
	unpackWorkCh <- upw
	upws = append(upws, upw)
	pts.brs = pts.brs[:0]

	// Wait until work is complete
	sbs := make([]*sortBlock, 0, brsLen)
	var firstErr error
	for _, upw := range upws {
		if err := <-upw.doneCh; err != nil && firstErr == nil {
			// Return the first error only, since other errors are likely the same.
			firstErr = err
		}
		if firstErr == nil {
			sbs = append(sbs, upw.sbs...)
		} else {
			for _, sb := range upw.sbs {
				putSortBlock(sb)
			}
		}
		putUnpackWork(upw)
	}
	if firstErr != nil {
		return firstErr
	}
	if pts.pd != nil {
		// Add data from Prometheus to dst.
		// It usually has smaller timestamps than the data from sbs, so put it first.
		//
		// There is no need in check for fetchData, since this is already checked when initializing pts.pd.
		dst.Values = append(dst.Values, pts.pd.values...)
		dst.Timestamps = append(dst.Timestamps, pts.pd.timestamps...)
	}
	mergeSortBlocks(dst, sbs)
	if pts.pd != nil {
		if !sort.IsSorted(dst) {
			sort.Sort(dst)
		}
		pts.pd = nil
	}
	return nil
}

// sort.Interface implementation for Result

// Len implements sort.Interface
func (r *Result) Len() int {
	return len(r.Timestamps)
}

// Less implements sort.Interface
func (r *Result) Less(i, j int) bool {
	timestamps := r.Timestamps
	return timestamps[i] < timestamps[j]
}

// Swap implements sort.Interface
func (r *Result) Swap(i, j int) {
	timestamps := r.Timestamps
	values := r.Values
	timestamps[i], timestamps[j] = timestamps[j], timestamps[i]
	values[i], values[j] = values[j], values[i]
}

func getSortBlock() *sortBlock {
	v := sbPool.Get()
	if v == nil {
		return &sortBlock{}
	}
	return v.(*sortBlock)
}

func putSortBlock(sb *sortBlock) {
	sb.reset()
	sbPool.Put(sb)
}

var sbPool sync.Pool

var metricRowsSkipped = metrics.NewCounter(`vm_metric_rows_skipped_total{name="vmselect"}`)

func mergeSortBlocks(dst *Result, sbh sortBlocksHeap) {
	// Skip empty sort blocks, since they cannot be passed to heap.Init.
	src := sbh
	sbh = sbh[:0]
	for _, sb := range src {
		if len(sb.Timestamps) == 0 {
			putSortBlock(sb)
			continue
		}
		sbh = append(sbh, sb)
	}
	if len(sbh) == 0 {
		return
	}
	heap.Init(&sbh)
	for {
		top := sbh[0]
		heap.Pop(&sbh)
		if len(sbh) == 0 {
			dst.Timestamps = append(dst.Timestamps, top.Timestamps[top.NextIdx:]...)
			dst.Values = append(dst.Values, top.Values[top.NextIdx:]...)
			putSortBlock(top)
			break
		}
		sbNext := sbh[0]
		tsNext := sbNext.Timestamps[sbNext.NextIdx]
		idxNext := len(top.Timestamps)
		if top.Timestamps[idxNext-1] > tsNext {
			idxNext = top.NextIdx
			for top.Timestamps[idxNext] <= tsNext {
				idxNext++
			}
		}
		dst.Timestamps = append(dst.Timestamps, top.Timestamps[top.NextIdx:idxNext]...)
		dst.Values = append(dst.Values, top.Values[top.NextIdx:idxNext]...)
		if idxNext < len(top.Timestamps) {
			top.NextIdx = idxNext
			heap.Push(&sbh, top)
		} else {
			// Return top to the pool.
			putSortBlock(top)
		}
	}

	timestamps, values := storage.DeduplicateSamples(dst.Timestamps, dst.Values)
	dedups := len(dst.Timestamps) - len(timestamps)
	dedupsDuringSelect.Add(dedups)
	dst.Timestamps = timestamps
	dst.Values = values
}

var dedupsDuringSelect = metrics.NewCounter(`vm_deduplicated_samples_total{type="select"}`)

type sortBlock struct {
	Timestamps []int64
	Values     []float64
	NextIdx    int
}

func (sb *sortBlock) reset() {
	sb.Timestamps = sb.Timestamps[:0]
	sb.Values = sb.Values[:0]
	sb.NextIdx = 0
}

func (sb *sortBlock) unpackFrom(tmpBlock *storage.Block, tbf *tmpBlocksFile, br blockRef, tr storage.TimeRange) error {
	tmpBlock.Reset()
	brReal := tbf.MustReadBlockRefAt(br.partRef, br.addr)
	brReal.MustReadBlock(tmpBlock, true)
	if err := tmpBlock.UnmarshalData(); err != nil {
		return fmt.Errorf("cannot unmarshal block: %w", err)
	}
	sb.Timestamps, sb.Values = tmpBlock.AppendRowsWithTimeRangeFilter(sb.Timestamps[:0], sb.Values[:0], tr)
	skippedRows := tmpBlock.RowsCount() - len(sb.Timestamps)
	metricRowsSkipped.Add(skippedRows)
	return nil
}

type sortBlocksHeap []*sortBlock

func (sbh sortBlocksHeap) Len() int {
	return len(sbh)
}

func (sbh sortBlocksHeap) Less(i, j int) bool {
	a := sbh[i]
	b := sbh[j]
	return a.Timestamps[a.NextIdx] < b.Timestamps[b.NextIdx]
}

func (sbh sortBlocksHeap) Swap(i, j int) {
	sbh[i], sbh[j] = sbh[j], sbh[i]
}

func (sbh *sortBlocksHeap) Push(x interface{}) {
	*sbh = append(*sbh, x.(*sortBlock))
}

func (sbh *sortBlocksHeap) Pop() interface{} {
	a := *sbh
	v := a[len(a)-1]
	*sbh = a[:len(a)-1]
	return v
}

// DeleteSeries deletes time series matching the given tagFilterss.
func DeleteSeries(sq *storage.SearchQuery) (int, error) {
	tfss, err := setupTfss(sq.TagFilterss)
	if err != nil {
		return 0, err
	}
	return vmstorage.DeleteMetrics(tfss)
}

// GetLabels returns labels until the given deadline.
func GetLabels(deadline searchutils.Deadline) ([]string, error) {
	if deadline.Exceeded() {
		return nil, fmt.Errorf("timeout exceeded before starting the query processing: %s", deadline.String())
	}
	labels, err := vmstorage.SearchTagKeys(*maxTagKeysPerSearch, deadline.Deadline())
	if err != nil {
		return nil, fmt.Errorf("error during labels search: %w", err)
	}

	// Substitute "" with "__name__"
	for i := range labels {
		if labels[i] == "" {
			labels[i] = "__name__"
		}
	}

	// Merge labels obtained from Prometheus storage.
	promLabels, err := promdb.GetLabelNames(deadline)
	if err != nil {
		return nil, fmt.Errorf("cannot obtain labels from Prometheus storage: %w", err)
	}
	labels = mergeStrings(labels, promLabels)

	// Sort labels like Prometheus does
	sort.Strings(labels)

	return labels, nil
}

func mergeStrings(a, b []string) []string {
	if len(a) == 0 {
		return b
	}
	if len(b) == 0 {
		return a
	}
	m := make(map[string]struct{}, len(a)+len(b))
	for _, s := range a {
		m[s] = struct{}{}
	}
	for _, s := range b {
		m[s] = struct{}{}
	}
	result := make([]string, 0, len(m))
	for s := range m {
		result = append(result, s)
	}
	return result
}

// GetLabelValues returns label values for the given labelName
// until the given deadline.
func GetLabelValues(labelName string, deadline searchutils.Deadline) ([]string, error) {
	if deadline.Exceeded() {
		return nil, fmt.Errorf("timeout exceeded before starting the query processing: %s", deadline.String())
	}
	if labelName == "__name__" {
		labelName = ""
	}

	// Search for tag values
	labelValues, err := vmstorage.SearchTagValues([]byte(labelName), *maxTagValuesPerSearch, deadline.Deadline())
	if err != nil {
		return nil, fmt.Errorf("error during label values search for labelName=%q: %w", labelName, err)
	}

	// Merge label values obtained from Prometheus storage.
	promLabelValues, err := promdb.GetLabelValues(labelName, deadline)
	if err != nil {
		return nil, fmt.Errorf("cannot obtain label values for %q from Prometheus storage: %w", labelName, err)
	}
	labelValues = mergeStrings(labelValues, promLabelValues)

	// Sort labelValues like Prometheus does
	sort.Strings(labelValues)

	return labelValues, nil
}

// GetTagValueSuffixes returns tag value suffixes for the given tagKey and the given tagValuePrefix.
//
// It can be used for implementing https://graphite-api.readthedocs.io/en/latest/api.html#metrics-find
func GetTagValueSuffixes(tr storage.TimeRange, tagKey, tagValuePrefix string, delimiter byte, deadline searchutils.Deadline) ([]string, error) {
	if deadline.Exceeded() {
		return nil, fmt.Errorf("timeout exceeded before starting the query processing: %s", deadline.String())
	}
	suffixes, err := vmstorage.SearchTagValueSuffixes(tr, []byte(tagKey), []byte(tagValuePrefix), delimiter, *maxTagValueSuffixesPerSearch, deadline.Deadline())
	if err != nil {
		return nil, fmt.Errorf("error during search for suffixes for tagKey=%q, tagValuePrefix=%q, delimiter=%c on time range %s: %w",
			tagKey, tagValuePrefix, delimiter, tr.String(), err)
	}
	return suffixes, nil
}

// GetLabelEntries returns all the label entries until the given deadline.
func GetLabelEntries(deadline searchutils.Deadline) ([]storage.TagEntry, error) {
	if deadline.Exceeded() {
		return nil, fmt.Errorf("timeout exceeded before starting the query processing: %s", deadline.String())
	}
	labelEntries, err := vmstorage.SearchTagEntries(*maxTagKeysPerSearch, *maxTagValuesPerSearch, deadline.Deadline())
	if err != nil {
		return nil, fmt.Errorf("error during label entries request: %w", err)
	}

	// Substitute "" with "__name__"
	for i := range labelEntries {
		e := &labelEntries[i]
		if e.Key == "" {
			e.Key = "__name__"
		}
	}

	// Sort labelEntries by the number of label values in each entry.
	sort.Slice(labelEntries, func(i, j int) bool {
		a, b := labelEntries[i].Values, labelEntries[j].Values
		if len(a) != len(b) {
			return len(a) > len(b)
		}
		return labelEntries[i].Key > labelEntries[j].Key
	})

	return labelEntries, nil
}

// GetTSDBStatusForDate returns tsdb status according to https://prometheus.io/docs/prometheus/latest/querying/api/#tsdb-stats
func GetTSDBStatusForDate(deadline searchutils.Deadline, date uint64, topN int) (*storage.TSDBStatus, error) {
	if deadline.Exceeded() {
		return nil, fmt.Errorf("timeout exceeded before starting the query processing: %s", deadline.String())
	}
	status, err := vmstorage.GetTSDBStatusForDate(date, topN, deadline.Deadline())
	if err != nil {
		return nil, fmt.Errorf("error during tsdb status request: %w", err)
	}
	return status, nil
}

// GetSeriesCount returns the number of unique series.
func GetSeriesCount(deadline searchutils.Deadline) (uint64, error) {
	if deadline.Exceeded() {
		return 0, fmt.Errorf("timeout exceeded before starting the query processing: %s", deadline.String())
	}
	n, err := vmstorage.GetSeriesCount(deadline.Deadline())
	if err != nil {
		return 0, fmt.Errorf("error during series count request: %w", err)
	}
	return n, nil
}

func getStorageSearch() *storage.Search {
	v := ssPool.Get()
	if v == nil {
		return &storage.Search{}
	}
	return v.(*storage.Search)
}

func putStorageSearch(sr *storage.Search) {
	sr.MustClose()
	ssPool.Put(sr)
}

var ssPool sync.Pool

// ExportBlocks searches for time series matching sq and calls f for each found block.
//
// f is called in parallel from multiple goroutines.
// Data processing is immediately stopped if f returns non-nil error.
// It is the responsibility of f to call b.UnmarshalData before reading timestamps and values from the block.
// It is the responsibility of f to filter blocks according to the given tr.
func ExportBlocks(sq *storage.SearchQuery, deadline searchutils.Deadline, f func(mn *storage.MetricName, b *storage.Block, tr storage.TimeRange) error) error {
	if deadline.Exceeded() {
		return fmt.Errorf("timeout exceeded before starting data export: %s", deadline.String())
	}
	tfss, err := setupTfss(sq.TagFilterss)
	if err != nil {
		return err
	}
	tr := storage.TimeRange{
		MinTimestamp: sq.MinTimestamp,
		MaxTimestamp: sq.MaxTimestamp,
	}
	if err := vmstorage.CheckTimeRange(tr); err != nil {
		return err
	}

	vmstorage.WG.Add(1)
	defer vmstorage.WG.Done()

	sr := getStorageSearch()
	defer putStorageSearch(sr)
	sr.Init(vmstorage.Storage, tfss, tr, *maxMetricsPerSearch, deadline.Deadline())

	// Start workers that call f in parallel on available CPU cores.
	gomaxprocs := runtime.GOMAXPROCS(-1)
	workCh := make(chan *exportWork, gomaxprocs*8)
	var (
		errGlobal     error
		errGlobalLock sync.Mutex
		mustStop      uint32
	)
	var wg sync.WaitGroup
	wg.Add(gomaxprocs)
	for i := 0; i < gomaxprocs; i++ {
		go func() {
			defer wg.Done()
			for xw := range workCh {
				if err := f(&xw.mn, &xw.b, tr); err != nil {
					errGlobalLock.Lock()
					if errGlobal != nil {
						errGlobal = err
						atomic.StoreUint32(&mustStop, 1)
					}
					errGlobalLock.Unlock()
				}
				xw.reset()
				exportWorkPool.Put(xw)
			}
		}()
	}

	// Feed workers with work
	blocksRead := 0
	for sr.NextMetricBlock() {
		blocksRead++
		if deadline.Exceeded() {
			return fmt.Errorf("timeout exceeded while fetching data block #%d from storage: %s", blocksRead, deadline.String())
		}
		if atomic.LoadUint32(&mustStop) != 0 {
			break
		}
		xw := exportWorkPool.Get().(*exportWork)
		if err := xw.mn.Unmarshal(sr.MetricBlockRef.MetricName); err != nil {
			return fmt.Errorf("cannot unmarshal metricName for block #%d: %w", blocksRead, err)
		}
		sr.MetricBlockRef.BlockRef.MustReadBlock(&xw.b, true)
		workCh <- xw
	}
	close(workCh)

	// Wait for workers to finish.
	wg.Wait()

	// Check errors.
	err = sr.Error()
	if err == nil {
		err = errGlobal
	}
	if err != nil {
		if errors.Is(err, storage.ErrDeadlineExceeded) {
			return fmt.Errorf("timeout exceeded during the query: %s", deadline.String())
		}
		return fmt.Errorf("search error after reading %d data blocks: %w", blocksRead, err)
	}
	return nil
}

type exportWork struct {
	mn storage.MetricName
	b  storage.Block
}

func (xw *exportWork) reset() {
	xw.mn.Reset()
	xw.b.Reset()
}

var exportWorkPool = &sync.Pool{
	New: func() interface{} {
		return &exportWork{}
	},
}

// ProcessSearchQuery performs sq until the given deadline.
//
// Results.RunParallel or Results.Cancel must be called on the returned Results.
func ProcessSearchQuery(sq *storage.SearchQuery, fetchData bool, deadline searchutils.Deadline) (*Results, error) {
	if deadline.Exceeded() {
		return nil, fmt.Errorf("timeout exceeded before starting the query processing: %s", deadline.String())
	}

	// Setup search.
	tfss, err := setupTfss(sq.TagFilterss)
	if err != nil {
		return nil, err
	}
	tr := storage.TimeRange{
		MinTimestamp: sq.MinTimestamp,
		MaxTimestamp: sq.MaxTimestamp,
	}
	if err := vmstorage.CheckTimeRange(tr); err != nil {
		return nil, err
	}

	vmstorage.WG.Add(1)
	defer vmstorage.WG.Done()

	sr := getStorageSearch()
	maxSeriesCount := sr.Init(vmstorage.Storage, tfss, tr, *maxMetricsPerSearch, deadline.Deadline())
	m := make(map[string][]blockRef, maxSeriesCount)
	orderedMetricNames := make([]string, 0, maxSeriesCount)
	blocksRead := 0
	tbf := getTmpBlocksFile()
	var buf []byte
	for sr.NextMetricBlock() {
		blocksRead++
		if deadline.Exceeded() {
			putTmpBlocksFile(tbf)
			putStorageSearch(sr)
			return nil, fmt.Errorf("timeout exceeded while fetching data block #%d from storage: %s", blocksRead, deadline.String())
		}
		buf = sr.MetricBlockRef.BlockRef.Marshal(buf[:0])
		addr, err := tbf.WriteBlockRefData(buf)
		if err != nil {
			putTmpBlocksFile(tbf)
			putStorageSearch(sr)
			return nil, fmt.Errorf("cannot write %d bytes to temporary file: %w", len(buf), err)
		}
		metricName := sr.MetricBlockRef.MetricName
		brs := m[string(metricName)]
		brs = append(brs, blockRef{
			partRef: sr.MetricBlockRef.BlockRef.PartRef(),
			addr:    addr,
		})
		if len(brs) > 1 {
			// An optimization: do not allocate a string for already existing metricName key in m
			m[string(metricName)] = brs
		} else {
			// An optimization for big number of time series with long metricName values:
			// use only a single copy of metricName for both orderedMetricNames and m.
			orderedMetricNames = append(orderedMetricNames, string(metricName))
			m[orderedMetricNames[len(orderedMetricNames)-1]] = brs
		}
	}
	if err := sr.Error(); err != nil {
		putTmpBlocksFile(tbf)
		putStorageSearch(sr)
		if errors.Is(err, storage.ErrDeadlineExceeded) {
			return nil, fmt.Errorf("timeout exceeded during the query: %s", deadline.String())
		}
		return nil, fmt.Errorf("search error after reading %d data blocks: %w", blocksRead, err)
	}
	if err := tbf.Finalize(); err != nil {
		putTmpBlocksFile(tbf)
		putStorageSearch(sr)
		return nil, fmt.Errorf("cannot finalize temporary file: %w", err)
	}

	// Fetch data from promdb.
	pm := make(map[string]*promData)
	err = promdb.VisitSeries(sq, fetchData, deadline, func(metricName []byte, values []float64, timestamps []int64) {
		pd := pm[string(metricName)]
		if pd == nil {
			if _, ok := m[string(metricName)]; !ok {
				orderedMetricNames = append(orderedMetricNames, string(metricName))
			}
			pd = &promData{}
			pm[string(metricName)] = pd
		}
		pd.values = append(pd.values, values...)
		pd.timestamps = append(pd.timestamps, timestamps...)
	})
	if err != nil {
		putStorageSearch(sr)
		return nil, fmt.Errorf("error when searching in Prometheus data: %w", err)
	}

	var rss Results
	rss.tr = tr
	rss.fetchData = fetchData
	rss.deadline = deadline
	pts := make([]packedTimeseries, len(orderedMetricNames))
	for i, metricName := range orderedMetricNames {
		pts[i] = packedTimeseries{
			metricName: metricName,
			brs:        m[metricName],
			pd:         pm[metricName],
		}
	}
	rss.packedTimeseries = pts
	rss.sr = sr
	rss.tbf = tbf
	return &rss, nil
}

type blockRef struct {
	partRef storage.PartRef
	addr    tmpBlockAddr
}

func setupTfss(tagFilterss [][]storage.TagFilter) ([]*storage.TagFilters, error) {
	tfss := make([]*storage.TagFilters, 0, len(tagFilterss))
	for _, tagFilters := range tagFilterss {
		tfs := storage.NewTagFilters()
		for i := range tagFilters {
			tf := &tagFilters[i]
			if err := tfs.Add(tf.Key, tf.Value, tf.IsNegative, tf.IsRegexp); err != nil {
				return nil, fmt.Errorf("cannot parse tag filter %s: %w", tf, err)
			}
		}
		tfss = append(tfss, tfs)
		tfss = append(tfss, tfs.Finalize()...)
	}
	return tfss, nil
}<|MERGE_RESOLUTION|>--- conflicted
+++ resolved
@@ -183,17 +183,13 @@
 
 type packedTimeseries struct {
 	metricName string
-<<<<<<< HEAD
-	brs        []storage.BlockRef
+	brs        []blockRef
 	pd         *promData
 }
 
 type promData struct {
 	values     []float64
 	timestamps []int64
-=======
-	brs        []blockRef
->>>>>>> b2042a1c
 }
 
 var unpackWorkCh = make(chan *unpackWork, gomaxprocs*128)
